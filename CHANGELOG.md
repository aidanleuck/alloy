# Changelog

> _Contributors should read our [contributors guide][] for instructions on how
> to update the changelog._

This document contains a historical list of changes between releases. Only
changes that impact end-user behavior are listed; changes to documentation or
internal API changes are not present.

Main (unreleased)
-----------------

### Features

- Add `add_cloudwatch_timestamp` to `prometheus.exporter.cloudwatch` metrics. (@captncraig)

- Add support to `prometheus.operator.servicemonitors` to allow `endpointslice` role. (@yoyosir)

- Add `otelcol.exporter.splunkhec` allowing to export otel data to Splunk HEC (@adlotsof)

- Add `otelcol.receiver.solace` component to receive traces from a Solace broker. (@wildum)

- Add `otelcol.exporter.syslog` component to export logs in syslog format (@dehaansa)

- (_Experimental_) Add a `database_observability.mysql` component to collect mysql performance data.

### Enhancements

- Add second metrics sample to the support bundle to provide delta information (@dehaansa)

- Add all raw configuration files & a copy of the latest remote config to the support bundle (@dehaansa)

- Add relevant golang environment variables to the support bundle (@dehaansa)

<<<<<<< HEAD
- Add support for server authentication to otelcol components. (@aidaleuc)

### Bugfixes
=======
- Logs from underlying clustering library `memberlist` are now surfaced with correct level (@thampiotr)

- Update mysqld_exporter from v0.15.0 to v0.16.0 (including 2ef168bf6), most notable changes: (@cristiangreco)
  - Support MySQL 8.4 replicas syntax
  - Fetch lock time and cpu time from performance schema
  - Fix fetching tmpTables vs tmpDiskTables from performance_schema
  - Skip SPACE_TYPE column for MariaDB >=10.5
  - Fixed parsing of timestamps with non-zero padded days
  - Fix auto_increment metric collection errors caused by using collation in INFORMATION_SCHEMA searches
  - Change processlist query to support ONLY_FULL_GROUP_BY sql_mode
  - Add perf_schema quantile columns to collector
>>>>>>> 385ac8fe

- For sharding targets during clustering, `loki.source.podlogs` now only takes into account some labels. (@ptodev)

### Bugfixes
- Fixed an issue in the `pyroscope.write` component to allow slashes in application names in the same way it is done in the Pyroscope push API (@marcsanmi)
- Fixed an issue in the `prometheus.exporter.postgres` component that would leak goroutines when the target was not reachable (@dehaansa)

- Fixed an issue in the `otelcol.exporter.prometheus` component that would set series value incorrectly for stale metrics (@YusifAghalar)

- Fixed issue with reloading configuration and prometheus metrics duplication in `prometheus.write.queue`. (@mattdurham)

- Fixed an issue in the `otelcol.processor.attribute` component where the actions `delete` and `hash` could not be used with the `pattern` argument. (@wildum)

- Fixed a few race conditions that could lead to a deadlock when using `import` statements, which could lead to a memory leak on `/metrics` endpoint of an Alloy instance. (@thampiotr)

- Fix a race condition where the ui service was dependent on starting after the remotecfg service, which is not guaranteed. (@dehaansa & @erikbaranowski)

- `loki.source.podlogs`: Fixed a bug which prevented clustering from working and caused duplicate logs to be sent.
  The bug only happened when no `selector` or `namespace_selector` blocks were specified in the Alloy configuration. (@ptodev)

- Updated `prometheus.write.queue` to fix issue with TTL comparing different scales of time. (@mattdurham)

### Other changes

- Change the stability of the `livedebugging` feature from "experimental" to "generally available". (@wildum)

- Use Go 1.23.3 for builds. (@mattdurham)


v1.5.0
-----------------

### Breaking changes

- `import.git`: The default value for `revision` has changed from `HEAD` to `main`. (@ptodev)
  It is no longer allowed to set `revision` to `"HEAD"`, `"FETCH_HEAD"`, `"ORIG_HEAD"`, `"MERGE_HEAD"`, or `"CHERRY_PICK_HEAD"`.

- The Otel update to v0.112.0 has a few breaking changes:
  - [`otelcol.processor.deltatocumulative`] Change `max_streams` default value to `9223372036854775807` (max int).
    https://github.com/open-telemetry/opentelemetry-collector-contrib/pull/35048
  - [`otelcol.connector.spanmetrics`] Change `namespace` default value to `traces.span.metrics`.
    https://github.com/open-telemetry/opentelemetry-collector-contrib/pull/34485
  - [`otelcol.exporter.logging`] Removed in favor of the `otelcol.exporter.debug`.
    https://github.com/open-telemetry/opentelemetry-collector/issues/11337

### Features

- Add support bundle generation via the API endpoint /-/support (@dehaansa)

- Add the function `path_join` to the stdlib. (@wildum)

- Add `pyroscope.receive_http` component to receive and forward Pyroscope profiles (@marcsanmi)

- Add support to `loki.source.syslog` for the RFC3164 format ("BSD syslog"). (@sushain97)

- Add support to `loki.source.api` to be able to extract the tenant from the HTTP `X-Scope-OrgID` header (@QuentinBisson)

- (_Experimental_) Add a `loki.secretfilter` component to redact secrets from collected logs.

- (_Experimental_) Add a `prometheus.write.queue` component to add an alternative to `prometheus.remote_write`
  which allowing the writing of metrics  to a prometheus endpoint. (@mattdurham)

- (_Experimental_) Add the `array.combine_maps` function to the stdlib. (@ptodev, @wildum)

### Enhancements

- The `mimir.rules.kubernetes` component now supports adding extra label matchers
  to all queries discovered via `PrometheusRule` CRDs. (@thampiotr)

- The `cluster.use-discovery-v1` flag is now deprecated since there were no issues found with the v2 cluster discovery mechanism. (@thampiotr)

- SNMP exporter now supports labels in both `target` and `targets` parameters. (@mattdurham)

- Add support for relative paths to `import.file`. This new functionality allows users to use `import.file` blocks in modules
  imported via `import.git` and other `import.file`. (@wildum)

- `prometheus.exporter.cloudwatch`: The `discovery` block now has a `recently_active_only` configuration attribute
  to return only metrics which have been active in the last 3 hours.

- Add Prometheus bearer authentication to a `prometheus.write.queue` component (@freak12techno)

- Support logs that have a `timestamp` field instead of a `time` field for the `loki.source.azure_event_hubs` component. (@andriikushch)

- Add `proxy_url` to `otelcol.exporter.otlphttp`. (@wildum)

- Allow setting `informer_sync_timeout` in prometheus.operator.* components. (@captncraig)

### Bugfixes

- Fixed a bug in `import.git` which caused a `"non-fast-forward update"` error message. (@ptodev)

- Do not log error on clean shutdown of `loki.source.journal`. (@thampiotr)

- `prometheus.operator.*` components: Fixed a bug which would sometimes cause a
  "failed to create service discovery refresh metrics" error after a config reload. (@ptodev)

### Other changes

- Small fix in UI stylesheet to fit more content into visible table area. (@defanator)

- Changed OTEL alerts in Alloy mixin to use success rate for tracing. (@thampiotr)

- Support TLS client settings for clustering (@tiagorossig)

- Add support for `not_modified` response in `remotecfg`. (@spartan0x117)

- Fix dead link for RelabelConfig in the PodLog documentation page (@TheoBrigitte)

- Most notable changes coming with the OTel update from v0.108.0 vo v0.112.0 besides the breaking changes: (@wildum)
  - [`http config`] Add support for lz4 compression.
    https://github.com/open-telemetry/opentelemetry-collector/issues/9128
  - [`otelcol.processor.interval`] Add support for gauges and summaries.
    https://github.com/open-telemetry/opentelemetry-collector-contrib/issues/34803
  - [`otelcol.receiver.kafka`] Add possibility to tune the fetch sizes.
    https://github.com/open-telemetry/opentelemetry-collector-contrib/pull/34431
  - [`otelcol.processor.tailsampling`] Add `invert_match` to boolean attribute.
    https://github.com/open-telemetry/opentelemetry-collector-contrib/pull/34730
  - [`otelcol.receiver.kafka`] Add support to decode to `otlp_json`.
    https://github.com/open-telemetry/opentelemetry-collector-contrib/issues/33627
  - [`otelcol.processor.transform`] Add functions `convert_exponential_histogram_to_histogram` and `aggregate_on_attribute_value`.
    https://github.com/open-telemetry/opentelemetry-collector-contrib/pull/33824
    https://github.com/open-telemetry/opentelemetry-collector-contrib/pull/33423

v1.4.3
-----------------

### Bugfixes

- Fix an issue where some `faro.receiver` would drop multiple fields defined in `payload.meta.browser`, as fields were defined in the struct.

- `pyroscope.scrape` no longer tries to scrape endpoints which are not active targets anymore. (@wildum @mattdurham @dehaansa @ptodev)

- Fixed a bug with `loki.source.podlogs` not starting in large clusters due to short informer sync timeout. (@elburnetto-intapp)

- `prometheus.exporter.windows`: Fixed bug with `exclude` regular expression config arguments which caused missing metrics. (@ptodev)

v1.4.2
-----------------

### Bugfixes

- Update windows_exporter from v0.27.2 vo v0.27.3: (@jkroepke)
  - Fixes a bug where scraping Windows service crashes alloy

- Update yet-another-cloudwatch-exporter from v0.60.0 vo v0.61.0: (@morremeyer)
  - Fixes a bug where cloudwatch S3 metrics are reported as `0`

- Issue 1687 - otelcol.exporter.awss3 fails to configure (@cydergoth)
  - Fix parsing of the Level configuration attribute in debug_metrics config block
  - Ensure "optional" debug_metrics config block really is optional

- Fixed an issue with `loki.process` where `stage.luhn` and `stage.timestamp` would not apply
  default configuration settings correctly (@thampiotr)

- Fixed an issue with `loki.process` where configuration could be reloaded even if there
  were no changes. (@ptodev, @thampiotr)

- Fix issue where `loki.source.kubernetes` took into account all labels, instead of specific logs labels. Resulting in duplication. (@mattdurham)

v1.4.1
-----------------

### Bugfixes

- Windows installer: Don't quote Alloy's binary path in the Windows Registry. (@jkroepke)

v1.4.0
-----------------

### Security fixes

- Add quotes to windows service path to prevent path interception attack. [CVE-2024-8975](https://grafana.com/security/security-advisories/cve-2024-8975/) (@mattdurham)

### Breaking changes

- Some debug metrics for `otelcol` components have changed. (@thampiotr)
  For example, `otelcol.exporter.otlp`'s `exporter_sent_spans_ratio_total` metric is now `otelcol_exporter_sent_spans_total`.

- [otelcol.processor.transform] The functions `convert_sum_to_gauge` and `convert_gauge_to_sum` must now be used in the `metric` `context` rather than in the `datapoint` context.
  https://github.com/open-telemetry/opentelemetry-collector-contrib/issues/34567 (@wildum)

- Upgrade Beyla from 1.7.0 to 1.8.2. A complete list of changes can be found on the Beyla releases page: https://github.com/grafana/beyla/releases. (@wildum)
  It contains a few breaking changes for the component `beyla.ebpf`:
  - renamed metric `process.cpu.state` to `cpu.mode`
  - renamed metric `beyla_build_info` to `beyla_internal_build_info`

### Features

- Added Datadog Exporter community component, enabling exporting of otel-formatted Metrics and traces to Datadog. (@polyrain)
- (_Experimental_) Add an `otelcol.processor.interval` component to aggregate metrics and periodically
  forward the latest values to the next component in the pipeline.


### Enhancements

- Clustering peer resolution through `--cluster.join-addresses` flag has been
  improved with more consistent behaviour, better error handling and added
  support for A/AAAA DNS records. If necessary, users can temporarily opt out of
  this new behaviour with the `--cluster.use-discovery-v1`, but this can only be
  used as a temporary measure, since this flag will be disabled in future
  releases. (@thampiotr)

- Added a new panel to Cluster Overview dashboard to show the number of peers
  seen by each instance in the cluster. This can help diagnose cluster split
  brain issues. (@thampiotr)

- Updated Snowflake exporter with performance improvements for larger environments.
  Also added a new panel to track deleted tables to the Snowflake mixin. (@Caleb-Hurshman)
- Add a `otelcol.processor.groupbyattrs` component to reassociate collected metrics that match specified attributes
    from opentelemetry. (@kehindesalaam)

- Update windows_exporter to v0.27.2. (@jkroepke)
  The `smb.enabled_list` and `smb_client.enabled_list` doesn't have any effect anymore. All sub-collectors are enabled by default.

- Live debugging of `loki.process` will now also print the timestamp of incoming and outgoing log lines.
  This is helpful for debugging `stage.timestamp`. (@ptodev)

- Add extra validation in `beyla.ebpf` to avoid panics when network feature is enabled. (@marctc)

- A new parameter `aws_sdk_version_v2` is added for the cloudwatch exporters configuration. It enables the use of aws sdk v2 which has shown to have significant performance benefits. (@kgeckhart, @andriikushch)

- `prometheus.exporter.cloudwatch` can now collect metrics from custom namespaces via the `custom_namespace` block. (@ptodev)

- Add the label `alloy_cluster` in the metric `alloy_config_hash` when the flag `cluster.name` is set to help differentiate between
  configs from the same alloy cluster or different alloy clusters. (@wildum)

### Bugfixes

- Fix a bug where the scrape timeout for a Probe resource was not applied, overwriting the scrape interval instead. (@morremeyer, @stefanandres)

- Fix a bug where custom components don't always get updated when the config is modified in an imported directory. (@ante012)

- Fixed an issue which caused loss of context data in Faro exception. (@codecapitano)

- Fixed an issue where providing multiple hostnames or IP addresses
  via `--cluster.join-addresses` would only use the first provided value.
  (@thampiotr)

- Fixed an issue where providing `<hostname>:<port>`
  in `--cluster.join-addresses` would only resolve with DNS to a single address,
  instead of using all the available records. (@thampiotr)

- Fixed an issue where clustering peers resolution via hostname in `--cluster.join-addresses`
  resolves to duplicated IP addresses when using SRV records. (@thampiotr)

- Fixed an issue where the `connection_string` for the `loki.source.azure_event_hubs` component
  was displayed in the UI in plaintext. (@MorrisWitthein)

- Fix a bug in `discovery.*` components where old `targets` would continue to be
  exported to downstream components. This would only happen if the config
  for `discovery.*`  is reloaded in such a way that no new targets were
  discovered. (@ptodev, @thampiotr)

- Fixed bug in `loki.process` with `sampling` stage where all components use same `drop_counter_reason`. (@captncraig)

- Fixed an issue (see https://github.com/grafana/alloy/issues/1599) where specifying both path and key in the remote.vault `path`
  configuration could result in incorrect URLs. The `path` and `key` arguments have been separated to allow for clear and accurate
  specification of Vault secrets. (@PatMis16)

### Other

- Renamed standard library functions. Old names are still valid but are marked deprecated. (@wildum)

- Aliases for the namespaces are deprecated in the Cloudwatch exporter. For example: "s3" is not allowed, "AWS/S3" should be used. Usage of the aliases will generate warnings in the logs. Support for the aliases will be dropped in the upcoming releases. (@kgeckhart, @andriikushch)

- Update OTel from v0.105.0 vo v0.108.0: (@wildum)
  - [`otelcol.receiver.vcenter`] New VSAN metrics.
    https://github.com/open-telemetry/opentelemetry-collector-contrib/issues/33556
  - [`otelcol.receiver.kafka`] Add `session_timeout` and `heartbeat_interval` attributes.
    https://github.com/open-telemetry/opentelemetry-collector-contrib/pull/33082
  - [`otelcol.processor.transform`] Add `aggregate_on_attributes` function for metrics.
    https://github.com/open-telemetry/opentelemetry-collector-contrib/pull/33334
  - [`otelcol.receiver.vcenter`] Enable metrics by default
    https://github.com/open-telemetry/opentelemetry-collector-contrib/issues/33607

- Updated the docker base image to Ubuntu 24.04 (Noble Numbat). (@mattiasa )

v1.3.4
-----------------

### Bugfixes

- Windows installer: Don't quote Alloy's binary path in the Windows Registry. (@jkroepke)

v1.3.2
-----------------

### Security fixes

- Add quotes to windows service path to prevent path interception attack. [CVE-2024-8975](https://grafana.com/security/security-advisories/cve-2024-8975/) (@mattdurham)

v1.3.1
-----------------

### Bugfixes

- Changed the cluster startup behaviour, reverting to the previous logic where
  a failure to resolve cluster join peers results in the node creating its own cluster. This is
  to facilitate the process of bootstrapping a new cluster following user feedback (@thampiotr)

- Fix a memory leak which would occur any time `loki.process` had its configuration reloaded. (@ptodev)

v1.3.0
-----------------

### Breaking changes

- [`otelcol.exporter.otlp`,`otelcol.exporter.loadbalancing`]: Change the default gRPC load balancing strategy.
  The default value for the `balancer_name` attribute has changed to `round_robin`
  https://github.com/open-telemetry/opentelemetry-collector/pull/10319

### Breaking changes to non-GA functionality

- Update Public preview `remotecfg` argument from `metadata` to `attributes`. (@erikbaranowski)

- The default value of the argument `unmatched` in the block `routes` of the component `beyla.ebpf` was changed from `unset` to `heuristic` (@marctc)

### Features

- Added community components support, enabling community members to implement and maintain components. (@wildum)

- A new `otelcol.exporter.debug` component for printing OTel telemetry from
  other `otelcol` components to the console. (@BarunKGP)

### Enhancements
- Added custom metrics capability to oracle exporter. (@EHSchmitt4395)

- Added a success rate panel on the Prometheus Components dashboard. (@thampiotr)

- Add namespace field to Faro payload (@cedricziel)

- Add the `targets` argument to the `prometheus.exporter.blackbox` component to support passing blackbox targets at runtime. (@wildum)

- Add concurrent metric collection to `prometheus.exporter.snowflake` to speed up collection times (@Caleb-Hurshman)

- Added live debugging support to `otelcol.processor.*` components. (@wildum)

- Add automatic system attributes for `version` and `os` to `remotecfg`. (@erikbaranowski)

- Added live debugging support to `otelcol.receiver.*` components. (@wildum)

- Added live debugging support to `loki.process`. (@wildum)

- Added live debugging support to `loki.relabel`. (@wildum)

- Added a `namespace` label to probes scraped by the `prometheus.operator.probes` component to align with the upstream Prometheus Operator setup. (@toontijtgat2)

- (_Public preview_) Added rate limiting of cluster state changes to reduce the
  number of unnecessary, intermediate state updates. (@thampiotr)

- Allow setting the CPU profiling event for Java Async Profiler in `pyroscope.java` component (@slbucur)

- Update windows_exporter to v0.26.2. (@jkroepke)

- `mimir.rules.kubernetes` is now able to add extra labels to the Prometheus rules. (@psychomantys)

- `prometheus.exporter.unix` component now exposes hwmon collector config. (@dtrejod)

- Upgrade from OpenTelemetry v0.102.1 to v0.105.0.
  - [`otelcol.receiver.*`] A new `compression_algorithms` attribute to configure which
    compression algorithms are allowed by the HTTP server.
    https://github.com/open-telemetry/opentelemetry-collector/pull/10295
  - [`otelcol.exporter.*`] Fix potential deadlock in the batch sender.
    https://github.com/open-telemetry/opentelemetry-collector/pull/10315
  - [`otelcol.exporter.*`] Fix a bug when the retry and timeout logic was not applied with enabled batching.
    https://github.com/open-telemetry/opentelemetry-collector/issues/10166
  - [`otelcol.exporter.*`] Fix a bug where an unstarted batch_sender exporter hangs on shutdown.
    https://github.com/open-telemetry/opentelemetry-collector/issues/10306
  - [`otelcol.exporter.*`] Fix small batch due to unfavorable goroutine scheduling in batch sender.
    https://github.com/open-telemetry/opentelemetry-collector/issues/9952
  - [`otelcol.exporter.otlphttp`] A new `cookies` block to store cookies from server responses and reuse them in subsequent requests.
    https://github.com/open-telemetry/opentelemetry-collector/issues/10175
  - [`otelcol.exporter.otlp`] Fixed a bug where the receiver's http response was not properly translating grpc error codes to http status codes.
    https://github.com/open-telemetry/opentelemetry-collector/pull/10574
  - [`otelcol.processor.tail_sampling`] Simple LRU Decision Cache for "keep" decisions.
    https://github.com/open-telemetry/opentelemetry-collector-contrib/pull/33533
  - [`otelcol.processor.tail_sampling`] Fix precedence of inverted match in and policy.
    Previously if the decision from a policy evaluation was `NotSampled` or `InvertNotSampled`
    it would return a `NotSampled` decision regardless, effectively downgrading the result.
    This was breaking the documented behaviour that inverted decisions should take precedence over all others.
    https://github.com/open-telemetry/opentelemetry-collector-contrib/pull/33671
  - [`otelcol.exporter.kafka`,`otelcol.receiver.kafka`] Add config attribute to disable Kerberos PA-FX-FAST negotiation.
    https://github.com/open-telemetry/opentelemetry-collector-contrib/issues/26345
  - [`OTTL`]: Added `keep_matching_keys` function to allow dropping all keys from a map that don't match the pattern.
    https://github.com/open-telemetry/opentelemetry-collector-contrib/issues/32989
  - [`OTTL`]: Add debug logs to help troubleshoot OTTL statements/conditions
    https://github.com/open-telemetry/opentelemetry-collector-contrib/pull/33274
  - [`OTTL`]: Introducing `append` function for appending items into an existing array.
    https://github.com/open-telemetry/opentelemetry-collector-contrib/issues/32141
  - [`OTTL`]: Introducing `Uri` converter parsing URI string into SemConv
    https://github.com/open-telemetry/opentelemetry-collector-contrib/issues/32433
  - [`OTTL`]: Added a Hex() converter function
    https://github.com/open-telemetry/opentelemetry-collector-contrib/pull/33450
  - [`OTTL`]: Added a IsRootSpan() converter function.
    https://github.com/open-telemetry/opentelemetry-collector-contrib/pull/33729
  - [`otelcol.processor.probabilistic_sampler`]: Add Proportional and Equalizing sampling modes.
    https://github.com/open-telemetry/opentelemetry-collector-contrib/issues/31918
  - [`otelcol.processor.deltatocumulative`]: Bugfix to properly drop samples when at limit.
    https://github.com/open-telemetry/opentelemetry-collector-contrib/issues/33285
  - [`otelcol.receiver.vcenter`] Fixes errors in some of the client calls for environments containing multiple datacenters.
    https://github.com/open-telemetry/opentelemetry-collector-contrib/pull/33735
  - [`otelcol.processor.resourcedetection`] Fetch CPU info only if related attributes are enabled.
    https://github.com/open-telemetry/opentelemetry-collector-contrib/pull/33774
  - [`otelcol.receiver.vcenter`] Adding metrics for CPU readiness, CPU capacity, and network drop rate.
    https://github.com/open-telemetry/opentelemetry-collector-contrib/issues/33607
  - [`otelcol.receiver.vcenter`] Drop support for vCenter 6.7.
    https://github.com/open-telemetry/opentelemetry-collector-contrib/issues/33607
  - [`otelcol.processor.attributes`] Add an option to extract value from a client address
    by specifying `client.address` value in the `from_context` field.
    https://github.com/open-telemetry/opentelemetry-collector-contrib/pull/34048
  - `otelcol.connector.spanmetrics`: Produce delta temporality span metrics with StartTimeUnixNano and TimeUnixNano values representing an uninterrupted series.
    https://github.com/open-telemetry/opentelemetry-collector-contrib/pull/31780

- Upgrade Beyla component v1.6.3 to v1.7.0
  - Reporting application process metrics
  - New supported protocols: SQL, Redis, Kafka
  - Several bugfixes
  - Full list of changes: https://github.com/grafana/beyla/releases/tag/v1.7.0

- Enable instances connected to remotecfg-compatible servers to Register
  themselves to the remote service. (@tpaschalis)

- Allow in-memory listener to work for remotecfg-supplied components. (@tpaschalis)

### Bugfixes

- Fixed a clustering mode issue where a fatal startup failure of the clustering service
  would exit the service silently, without also exiting the Alloy process. (@thampiotr)

- Fix a bug which prevented config reloads to work if a Loki `metrics` stage is in the pipeline.
  Previously, the reload would fail for `loki.process` without an error in the logs and the metrics
  from the `metrics` stage would get stuck at the same values. (@ptodev)


v1.2.1
-----------------

### Bugfixes

- Fixed an issue with `loki.source.kubernetes_events` not starting in large clusters due to short informer sync timeout. (@nrwiersma)

- Updated [ckit](https://github.com/grafana/ckit) to fix an issue with armv7 panic on startup when forming a cluster. (@imavroukakis)

- Fixed a clustering mode issue where a failure to perform static peers
  discovery did not result in a fatal failure at startup and could lead to
  potential split-brain issues. (@thampiotr)

### Other

- Use Go 1.22.5 for builds. (@mattdurham)

v1.2.0
-----------------

### Security fixes
- Fixes the following vulnerabilities (@ptodev):
  - [CVE-2024-35255](https://cve.mitre.org/cgi-bin/cvename.cgi?name=CVE-2024-35255)
  - [CVE-2024-36129](https://avd.aquasec.com/nvd/2024/cve-2024-36129/)

### Breaking changes

- Updated OpenTelemetry to v0.102.1. (@mattdurham)
  - Components `otelcol.receiver.otlp`,`otelcol.receiver.zipkin`,`otelcol.extension.jaeger_remote_sampling`, and `otelcol.receiver.jaeger` setting `max_request_body_size`
    default changed from unlimited size to `20MiB`. This is due to [CVE-2024-36129](https://github.com/open-telemetry/opentelemetry-collector/security/advisories/GHSA-c74f-6mfw-mm4v).

### Breaking changes to non-GA functionality

- Update Public preview `remotecfg` to use `alloy-remote-config` instead of `agent-remote-config`. The
  API has been updated to use the term `collector` over `agent`. (@erikbaranowski)

- Component `otelcol.receiver.vcenter` removed `vcenter.host.network.packet.errors`, `vcenter.host.network.packet.count`, and
  `vcenter.vm.network.packet.count`.
  - `vcenter.host.network.packet.errors` replaced by `vcenter.host.network.packet.error.rate`.
  - `vcenter.host.network.packet.count` replaced by `vcenter.host.network.packet.rate`.
  - `vcenter.vm.network.packet.count` replaced by `vcenter.vm.network.packet.rate`.

### Features

- Add an `otelcol.exporter.kafka` component to send OTLP metrics, logs, and traces to Kafka.

- Added `live debugging` to the UI. Live debugging streams data as they flow through components for debugging telemetry data.
  Individual components must be updated to support live debugging. (@wildum)

- Added live debugging support for `prometheus.relabel`. (@wildum)

- (_Experimental_) Add a `otelcol.processor.deltatocumulative` component to convert metrics from
  delta temporality to cumulative by accumulating samples in memory. (@rfratto)

- (_Experimental_) Add an `otelcol.receiver.datadog` component to receive
  metrics and traces from Datadog. (@carrieedwards, @jesusvazquez, @alexgreenbank, @fedetorres93)

- Add a `prometheus.exporter.catchpoint` component to collect metrics from Catchpoint. (@bominrahmani)

- Add the `-t/--test` flag to `alloy fmt` to check if a alloy config file is formatted correctly. (@kavfixnel)

### Enhancements

- (_Public preview_) Add native histogram support to `otelcol.receiver.prometheus`. (@wildum)
- (_Public preview_) Add metrics to report status of `remotecfg` service. (@captncraig)

- Added `scrape_protocols` option to `prometheus.scrape`, which allows to
  control the preferred order of scrape protocols. (@thampiotr)

- Add support for configuring CPU profile's duration scraped by `pyroscope.scrape`. (@hainenber)

- `prometheus.exporter.snowflake`: Add support for RSA key-pair authentication. (@Caleb-Hurshman)

- Improved filesystem error handling when working with `loki.source.file` and `local.file_match`,
  which removes some false-positive error log messages on Windows (@thampiotr)

- Updates `processor/probabilistic_sampler` to use new `FailedClosed` field from OTEL release v0.101.0. (@StefanKurek)

- Updates `receiver/vcenter` to use new features and bugfixes introduced in OTEL releases v0.100.0 and v0.101.0.
  Refer to the [v0.100.0](https://github.com/open-telemetry/opentelemetry-collector-contrib/releases/tag/v0.100.0)
  and [v0.101.0](https://github.com/open-telemetry/opentelemetry-collector-contrib/releases/tag/v0.101.0) release
  notes for more detailed information.
  Changes that directly affected the configuration are as follows: (@StefanKurek)
  - The resource attribute `vcenter.datacenter.name` has been added and enabled by default for all resource types.
  - The resource attribute `vcenter.virtual_app.inventory_path` has been added and enabled by default to
    differentiate between resource pools and virtual apps.
  - The resource attribute `vcenter.virtual_app.name` has been added and enabled by default to differentiate
    between resource pools and virtual apps.
  - The resource attribute `vcenter.vm_template.id` has been added and enabled by default to differentiate between
    virtual machines and virtual machine templates.
  - The resource attribute `vcenter.vm_template.name` has been added and enabled by default to differentiate between
    virtual machines and virtual machine templates.
  - The metric `vcenter.cluster.memory.used` has been removed.
  - The metric `vcenter.vm.network.packet.drop.rate` has been added and enabled by default.
  - The metric `vcenter.cluster.vm_template.count` has been added and enabled by default.

- Add `yaml_decode` to standard library. (@mattdurham, @djcode)

- Allow override debug metrics level for `otelcol.*` components. (@hainenber)

- Add an initial lower limit of 10 seconds for the the `poll_frequency`
  argument in the `remotecfg` block. (@tpaschalis)

- Add a constant jitter to `remotecfg` service's polling. (@tpaschalis)

- Added support for NS records to `discovery.dns`. (@djcode)

- Improved clustering use cases for tracking GCP delta metrics in the `prometheus.exporter.gcp` (@kgeckhart)

- Add the `targets` argument to the `prometheus.exporter.snmp` component to support passing SNMP targets at runtime. (@wildum)

- Prefix Faro measurement values with `value_` to align with the latest Faro cloud receiver updates. (@codecapitano)

- Add `base64_decode` to standard library. (@hainenber)

- Updated OpenTelemetry Contrib to [v0.102.0](https://github.com/open-telemetry/opentelemetry-collector-contrib/releases/tag/v0.102.0). (@mattdurham)
  - `otelcol.processor.resourcedetection`: Added a `tags` config argument to the `azure` detection mechanism.
  It exposes regex-matched Azure resource tags as OpenTelemetry resource attributes.

- A new `snmp_context` configuration argument for `prometheus.exporter.snmp`
  which overrides the `context_name` parameter in the SNMP configuration file. (@ptodev)

- Add extra configuration options for `beyla.ebpf` to select Kubernetes objects to monitor. (@marctc)

### Bugfixes

- Fixed an issue with `prometheus.scrape` in which targets that move from one
  cluster instance to another could have a staleness marker inserted and result
  in a gap in metrics (@thampiotr)

- Fix panic when `import.git` is given a revision that does not exist on the remote repo. (@hainenber)

- Fixed an issue with `loki.source.docker` where collecting logs from targets configured with multiple networks would result in errors. (@wildum)

- Fixed an issue where converting OpenTelemetry Collector configs with unused telemetry types resulted in those types being explicitly configured with an empty array in `output` blocks, rather than them being omitted entirely. (@rfratto)

### Other changes

- `pyroscope.ebpf`, `pyroscope.java`, `pyroscope.scrape`, `pyroscope.write` and `discovery.process` components are now GA. (@korniltsev)

- `prometheus.exporter.snmp`: Updating SNMP exporter from v0.24.1 to v0.26.0. (@ptodev, @erikbaranowski)

- `prometheus.scrape` component's `enable_protobuf_negotiation` argument is now
  deprecated and will be removed in a future major release.
  Use `scrape_protocols` instead and refer to `prometheus.scrape` reference
  documentation for further details. (@thampiotr)

- Updated Prometheus dependency to [v2.51.2](https://github.com/prometheus/prometheus/releases/tag/v2.51.2) (@thampiotr)

- Upgrade Beyla from v1.5.1 to v1.6.3. (@marctc)

v1.1.1
------

### Bugfixes

- Fix panic when component ID contains `/` in `otelcomponent.MustNewType(ID)`.(@qclaogui)

- Exit Alloy immediately if the port it runs on is not available.
  This port can be configured with `--server.http.listen-addr` or using
  the default listen address`127.0.0.1:12345`. (@mattdurham)

- Fix a panic in `loki.source.docker` when trying to stop a target that was never started. (@wildum)

- Fix error on boot when using IPv6 advertise addresses without explicitly
  specifying a port. (@matthewpi)

- Fix an issue where having long component labels (>63 chars) on otelcol.auth
  components lead to a panic. (@tpaschalis)

- Update `prometheus.exporter.snowflake` with the [latest](https://github.com/grafana/snowflake-prometheus-exporter) version of the exporter as of May 28, 2024 (@StefanKurek)
  - Fixes issue where returned `NULL` values from database could cause unexpected errors.

- Bubble up SSH key conversion error to facilitate failed `import.git`. (@hainenber)

v1.1.0
------

### Features

- (_Public preview_) Add support for setting GOMEMLIMIT based on cgroup setting. (@mattdurham)
- (_Experimental_) A new `otelcol.exporter.awss3` component for sending telemetry data to a S3 bucket. (@Imshelledin21)

- (_Public preview_) Introduce BoringCrypto Docker images.
  The BoringCrypto image is tagged with the `-boringcrypto` suffix and
  is only available on AMD64 and ARM64 Linux containers.
  (@rfratto, @mattdurham)

- (_Public preview_) Introduce `boringcrypto` release assets. BoringCrypto
  builds are publshed for Linux on AMD64 and ARM64 platforms. (@rfratto,
  @mattdurham)

- `otelcol.exporter.loadbalancing`: Add a new `aws_cloud_map` resolver. (@ptodev)

- Introduce a `otelcol.receiver.file_stats` component from the upstream
  OpenTelemetry `filestatsreceiver` component. (@rfratto)

### Enhancements

- Update `prometheus.exporter.kafka` with the following functionalities (@wildum):

  * GSSAPI config
  * enable/disable PA_FX_FAST
  * set a TLS server name
  * show the offset/lag for all consumer group or only the connected ones
  * set the minimum number of topics to monitor
  * enable/disable auto-creation of requested topics if they don't already exist
  * regex to exclude topics / groups
  * added metric kafka_broker_info

- In `prometheus.exporter.kafka`, the interpolation table used to compute estimated lag metrics is now pruned
  on `metadata_refresh_interval` instead of `prune_interval_seconds`. (@wildum)

- Don't restart tailers in `loki.source.kubernetes` component by above-average
  time deltas if K8s version is >= 1.29.1 (@hainenber)

- In `mimir.rules.kubernetes`, add support for running in a cluster of Alloy instances
  by electing a single instance as the leader for the `mimir.rules.kubernetes` component
  to avoid conflicts when making calls to the Mimir API. (@56quarters)

- Add the possibility of setting custom labels for the AWS Firehose logs via `X-Amz-Firehose-Common-Attributes` header. (@andriikushch)

### Bugfixes

- Fixed issue with defaults for Beyla component not being applied correctly. (marctc)

- Fix an issue on Windows where uninstalling Alloy did not remove it from the
  Add/Remove programs list. (@rfratto)

- Fixed issue where text labels displayed outside of component node's boundary. (@hainenber)

- Fix a bug where a topic was claimed by the wrong consumer type in `otelcol.receiver.kafka`. (@wildum)

- Fix an issue where nested import.git config blocks could conflict if they had the same labels. (@wildum)

- In `mimir.rules.kubernetes`, fix an issue where unrecoverable errors from the Mimir API were retried. (@56quarters)

- Fix an issue where `faro.receiver`'s `extra_log_labels` with empty value
  don't map existing value in log line. (@hainenber)

- Fix an issue where `prometheus.remote_write` only queued data for sending
  every 15 seconds instead of as soon as data was written to the WAL.
  (@rfratto)

- Imported code using `slog` logging will now not panic and replay correctly when logged before the logging
  config block is initialized. (@mattdurham)

- Fix a bug where custom components would not shadow the stdlib. If you have a module whose name conflicts with an stdlib function
  and if you use this exact function in your config, then you will need to rename your module. (@wildum)

- Fix an issue where `loki.source.docker` stops collecting logs after a container restart. (@wildum)

- Upgrading `pyroscope/ebpf` from 0.4.6 to 0.4.7 (@korniltsev):
  * detect libc version properly when libc file name is libc-2.31.so and not libc.so.6
  * treat elf files with short build id (8 bytes) properly

### Other changes

- Update `alloy-mixin` to use more specific alert group names (for example,
  `alloy_clustering` instead of `clustering`) to avoid collision with installs
  of `agent-flow-mixin`. (@rfratto)
- Upgrade Beyla from v1.4.1 to v1.5.1. (@marctc)

- Add a description to Alloy DEB and RPM packages. (@rfratto)

- Allow `pyroscope.scrape` to scrape `alloy.internal:12345`. (@hainenber)

- The latest Windows Docker image is now pushed as `nanoserver-1809` instead of
  `latest-nanoserver-1809`. The old tag will no longer be updated, and will be
  removed in a future release. (@rfratto)

- The log level of `finished node evaluation` log lines has been decreased to
  'debug'. (@tpaschalis)

- Update post-installation scripts for DEB/RPM packages to ensure
  `/var/lib/alloy` exists before configuring its permissions and ownership.
  (@rfratto)

- Remove setcap for `cap_net_bind_service` to allow alloy to run in restricted environments.
  Modern container runtimes allow binding to unprivileged ports as non-root. (@BlackDex)

- Upgrading from OpenTelemetry v0.96.0 to v0.99.0.

  - `otelcol.processor.batch`: Prevent starting unnecessary goroutines.
    https://github.com/open-telemetry/opentelemetry-collector/issues/9739
  - `otelcol.exporter.otlp`: Checks for port in the config validation for the otlpexporter.
    https://github.com/open-telemetry/opentelemetry-collector/issues/9505
  - `otelcol.receiver.otlp`: Fix bug where the otlp receiver did not properly respond
    with a retryable error code when possible for http.
    https://github.com/open-telemetry/opentelemetry-collector/pull/9357
  - `otelcol.receiver.vcenter`: Fixed the resource attribute model to more accurately support multi-cluster deployments.
    https://github.com/open-telemetry/opentelemetry-collector-contrib/issues/30879
    For more information on impacts please refer to:
    https://github.com/open-telemetry/opentelemetry-collector-contrib/pull/31113
    The main impact is that `vcenter.resource_pool.name`, `vcenter.resource_pool.inventory_path`,
    and `vcenter.cluster.name` are reported with more accuracy on VM metrics.
  - `otelcol.receiver.vcenter`: Remove the `vcenter.cluster.name` resource attribute from Host resources if the Host is standalone (no cluster).
    https://github.com/open-telemetry/opentelemetry-collector-contrib/issues/32548
  - `otelcol.receiver.vcenter`: Changes process for collecting VMs & VM perf metrics to be more efficient (one call now for all VMs).
    https://github.com/open-telemetry/opentelemetry-collector-contrib/issues/31837
  - `otelcol.connector.servicegraph`: Added a new `database_name_attribute` config argument to allow users to
    specify a custom attribute name for identifying the database name in span attributes.
    https://github.com/open-telemetry/opentelemetry-collector-contrib/pull/30726
  - `otelcol.connector.servicegraph`: Fix 'failed to find dimensions for key' error from race condition in metrics cleanup.
    https://github.com/open-telemetry/opentelemetry-collector-contrib/issues/31701
  - `otelcol.connector.spanmetrics`: Add `metrics_expiration` option to enable expiration of metrics if spans are not received within a certain time frame.
    By default, the expiration is disabled (set to 0).
    https://github.com/open-telemetry/opentelemetry-collector-contrib/issues/30559
  - `otelcol.connector.spanmetrics`: Change default value of `metrics_flush_interval` from 15s to 60s.
    https://github.com/open-telemetry/opentelemetry-collector-contrib/issues/31776
  - `otelcol.connector.spanmetrics`: Discard counter span metric exemplars after each flush interval to avoid unbounded memory growth.
    This aligns exemplar discarding for counter span metrics with the existing logic for histogram span metrics.
    https://github.com/open-telemetry/opentelemetry-collector-contrib/issues/31683
  - `otelcol.exporter.loadbalancing`: Fix panic when a sub-exporter is shut down while still handling requests.
    https://github.com/open-telemetry/opentelemetry-collector-contrib/issues/31410
  - `otelcol.exporter.loadbalancing`: Fix memory leaks on shutdown.
    https://github.com/open-telemetry/opentelemetry-collector-contrib/pull/31050
  - `otelcol.exporter.loadbalancing`: Support the timeout period of k8s resolver list watch can be configured.
    https://github.com/open-telemetry/opentelemetry-collector-contrib/issues/31757
  - `otelcol.processor.transform`: Change metric unit for metrics extracted with `extract_count_metric()` to be the default unit (`1`).
    https://github.com/open-telemetry/opentelemetry-collector-contrib/issues/31575
  - `otelcol.receiver.opencensus`: Refactor the receiver to pass lifecycle tests and avoid leaking gRPC connections.
    https://github.com/open-telemetry/opentelemetry-collector-contrib/issues/31643
  - `otelcol.extension.jaeger_remote_sampling`: Fix leaking goroutine on shutdown.
    https://github.com/open-telemetry/opentelemetry-collector-contrib/issues/31157
  - `otelcol.receiver.kafka`: Fix panic on shutdown.
    https://github.com/open-telemetry/opentelemetry-collector-contrib/issues/31926
  - `otelcol.processor.resourcedetection`: Only attempt to detect Kubernetes node resource attributes when they're enabled.
    https://github.com/open-telemetry/opentelemetry-collector-contrib/issues/31941
  - `otelcol.processor.resourcedetection`: Fix memory leak on AKS.
    https://github.com/open-telemetry/opentelemetry-collector-contrib/pull/32574
  - `otelcol.processor.resourcedetection`: Update to ec2 scraper so that core attributes are not dropped if describeTags returns an error (likely due to permissions).
    https://github.com/open-telemetry/opentelemetry-collector-contrib/pull/30672

- Use Go 1.22.3 for builds. (@kminehart)

v1.0.0
------

### Features

- Support for programmable pipelines using a rich expression-based syntax.

- Over 130 components for processing, transforming, and exporting telemetry
  data.

- Native support for Kubernetes and Prometheus Operator without needing to
  deploy or learn a separate Kubernetes operator.

- Support for creating and sharing custom components.

- Support for forming a cluster of Alloy instances for automatic workload
  distribution.

- (_Public preview_) Support for receiving configuration from a server for
  centralized configuration management.

- A built-in UI for visualizing and debugging pipelines.

[contributors guide]: ./docs/developer/contributing.md#updating-the-changelog<|MERGE_RESOLUTION|>--- conflicted
+++ resolved
@@ -32,11 +32,9 @@
 
 - Add relevant golang environment variables to the support bundle (@dehaansa)
 
-<<<<<<< HEAD
 - Add support for server authentication to otelcol components. (@aidaleuc)
 
 ### Bugfixes
-=======
 - Logs from underlying clustering library `memberlist` are now surfaced with correct level (@thampiotr)
 
 - Update mysqld_exporter from v0.15.0 to v0.16.0 (including 2ef168bf6), most notable changes: (@cristiangreco)
@@ -48,7 +46,6 @@
   - Fix auto_increment metric collection errors caused by using collation in INFORMATION_SCHEMA searches
   - Change processlist query to support ONLY_FULL_GROUP_BY sql_mode
   - Add perf_schema quantile columns to collector
->>>>>>> 385ac8fe
 
 - For sharding targets during clustering, `loki.source.podlogs` now only takes into account some labels. (@ptodev)
 
