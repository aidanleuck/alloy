// Package auth provides utilities to create an Alloy component from
// OpenTelemetry Collector authentication extensions.
//
// Other OpenTelemetry Collector extensions are better served as generic Alloy
// components rather than being placed in the otelcol namespace.
package auth

import (
	"context"
	"errors"
	"fmt"
	"hash/fnv"
	"os"
	"strings"

	"github.com/grafana/alloy/internal/build"
	"github.com/grafana/alloy/internal/component"
	otelcolCfg "github.com/grafana/alloy/internal/component/otelcol/config"
	"github.com/grafana/alloy/internal/component/otelcol/internal/lazycollector"
	"github.com/grafana/alloy/internal/component/otelcol/internal/scheduler"
	"github.com/grafana/alloy/internal/util/zapadapter"
	"github.com/grafana/alloy/syntax"
	"github.com/prometheus/client_golang/prometheus"
	otelcomponent "go.opentelemetry.io/collector/component"
	otelextension "go.opentelemetry.io/collector/extension"
	"go.opentelemetry.io/collector/pipeline"
	sdkprometheus "go.opentelemetry.io/otel/exporters/prometheus"
	"go.opentelemetry.io/otel/sdk/metric"
)

var (
	ErrNotServerExtension = errors.New("component does not support server authentication")
	ErrNotClientExtension = errors.New("component does not support client authentication")
)

type ExtensionType string
type AuthFeature byte

const (
	ClientAuthSupported          AuthFeature = 1 << iota
	ServerAuthSupported          AuthFeature = 1 << iota
	ClientAndServerAuthSupported AuthFeature = ClientAuthSupported | ServerAuthSupported

	Server ExtensionType = "server"
	Client ExtensionType = "client"
)

// Arguments is an extension of component.Arguments which contains necessary
// settings for OpenTelemetry Collector authentication extensions.
type Arguments interface {
	component.Arguments

	// AuthFeature returns the type of auth that a opentelemetry collector plugin supports
	// client auth, server auth or both.
	AuthFeatures() AuthFeature

	// ConvertClient converts the Arguments into an OpenTelemetry Collector
	// client authentication extension configuration. If the plugin does
	// not support server authentication it should return nil, nil
	ConvertClient() (otelcomponent.Config, error)

	// ConvetServer converts the Arguments into an OpenTelemetry Collector
	// server authentication extension configuration. If the plugin does
	// not support server authentication it should return nil, nil
	ConvertServer() (otelcomponent.Config, error)

	// Extensions returns the set of extensions that the configured component is
	// allowed to use.
	Extensions() map[otelcomponent.ID]otelextension.Extension

	// Exporters returns the set of exporters that are exposed to the configured
	// component.
	Exporters() map[pipeline.Signal]map[otelcomponent.ID]otelcomponent.Component

	// DebugMetricsConfig returns the configuration for debug metrics
	DebugMetricsConfig() otelcolCfg.DebugMetricsArguments
}

// Exports is a common Exports type for Alloy components which expose
// OpenTelemetry Collector authentication extensions.
type Exports struct {
	// Handler is the managed component. Handler is updated any time the
	// extension is updated.
	Handler *Handler `alloy:"handler,attr"`
}

// Handler combines an extension with its ID.
type Handler struct {
	componentID string
	handlerMap  map[ExtensionType]*ExtensionHandler
}

// NewHandler creates a handler that can be exported
// in a capsule for otel servers to consume.
func NewHandler(componentID string) *Handler {
	return &Handler{
		componentID: componentID,
		handlerMap:  map[ExtensionType]*ExtensionHandler{},
	}
}

// GetExtension retrieves the extension for the requested auth type, server or client.
func (h *Handler) GetExtension(et ExtensionType) (*ExtensionHandler, error) {
	ext, ok := h.handlerMap[et]

	// This condition shouldn't happen since both extension types are set in Update(), but
	// this will prevent a panic if it is somehow unset.
	if !ok {
		return nil, fmt.Errorf("error getting %s auth extension. component %s was unexpectedly nil", et, h.componentID)
	}

	// Check to make sure the extension does not have Error set.
	// see SetupExtension() to see how this value is set.
	// In general the error value is set if an auth extension
	// does not support the type of authentication that was requested.
	if ext.Error != nil {
		return nil, ext.Error
	}

	return ext, nil
}

// AddExtension registers an extension type with the handler so it can be referenced
// by another component.
func (h *Handler) AddExtension(et ExtensionType, eh *ExtensionHandler) error {
	// If an invalid extension is passed raise an error.
	if et != Server && et != Client {
		return fmt.Errorf("invalid extension type %s", et)
	}

	if eh == nil {
		return fmt.Errorf("extension handler must not be null")
	}

	h.handlerMap[et] = eh
	return nil
}

type ExtensionHandler struct {
	ID        otelcomponent.ID
	Extension otelextension.Extension

	// Set if the extension does not support the type of authentication
	// requested
	Error error
}

var _ syntax.Capsule = Handler{}

// AlloyCapsule marks Handler as a capsule type.
func (Handler) AlloyCapsule() {}

// Auth is an Alloy component shim which manages an OpenTelemetry Collector
// authentication extension.
type Auth struct {
	ctx    context.Context
	cancel context.CancelFunc

	opts    component.Options
	factory otelextension.Factory

	sched     *scheduler.Scheduler
	collector *lazycollector.Collector
}

var (
	_ component.Component       = (*Auth)(nil)
	_ component.HealthComponent = (*Auth)(nil)
)

// New creates a new Alloy component which encapsulates an OpenTelemetry
// Collector authentication extension. args must hold a value of the argument
// type registered with the Alloy component.
//
// The registered component must be registered to export the Exports type from
// this package, otherwise New will panic.
func New(opts component.Options, f otelextension.Factory, args Arguments) (*Auth, error) {
	ctx, cancel := context.WithCancel(context.Background())

	// Create a lazy collector where metrics from the upstream component will be
	// forwarded.
	collector := lazycollector.New()
	opts.Registerer.MustRegister(collector)

	r := &Auth{
		ctx:    ctx,
		cancel: cancel,

		opts:    opts,
		factory: f,

		sched:     scheduler.New(opts.Logger),
		collector: collector,
	}
	if err := r.Update(args); err != nil {
		return nil, err
	}
	return r, nil
}

// Run starts the Auth component.
func (a *Auth) Run(ctx context.Context) error {
	defer a.cancel()
	return a.sched.Run(ctx)
}

// Update implements component.Component. It will convert the Arguments into
// configuration for OpenTelemetry Collector authentication extension
// configuration and manage the underlying OpenTelemetry Collector extension.
func (a *Auth) Update(args component.Arguments) error {
	rargs := args.(Arguments)

	host := scheduler.NewHost(
		a.opts.Logger,
		scheduler.WithHostExtensions(rargs.Extensions()),
		scheduler.WithHostExporters(rargs.Exporters()),
	)

	reg := prometheus.NewRegistry()
	a.collector.Set(reg)

	promExporter, err := sdkprometheus.New(sdkprometheus.WithRegisterer(reg), sdkprometheus.WithoutTargetInfo())
	if err != nil {
		return err
	}

	metricsLevel, err := rargs.DebugMetricsConfig().Level.Convert()
	if err != nil {
		return err
	}

	mp := metric.NewMeterProvider(metric.WithReader(promExporter))
	settings := otelextension.Settings{
		TelemetrySettings: otelcomponent.TelemetrySettings{
			Logger: zapadapter.New(a.opts.Logger),

			TracerProvider: a.opts.Tracer,
			MeterProvider:  mp,
			MetricsLevel:   metricsLevel,
		},

		BuildInfo: otelcomponent.BuildInfo{
			Command:     os.Args[0],
			Description: "Grafana Alloy",
			Version:     build.Version,
		},
	}

	// Create instances of the extension from our factory.
	var components []otelcomponent.Component

	// Make sure the component returned a valid set of auth flags.
	authFeature := rargs.AuthFeatures()
	if valid := ValidateAuthFeatures(authFeature); !valid {
		return fmt.Errorf("invalid auth flag %d returned by component %s", authFeature, a.opts.ID)
	}

	// Registers the client extension for the otel collector plugin
	handler := NewHandler(a.opts.ID)
	clientEh, err := a.SetupExtension(Client, rargs, settings)
	if err != nil {
		return err
	}

	// If the extension supports client auth schedule it.
	if HasAuthFeature(authFeature, ClientAuthSupported) {
		components = append(components, clientEh.Extension)
	}

<<<<<<< HEAD
	// Register extension so it can be retrieved when referenced.
	if err := handler.AddExtension(Client, clientEh); err != nil {
		return err
	}

	// Registers server authentication plugin.
	serverEh, err := a.SetupExtension(Server, rargs, settings)
=======
	ext, err := a.factory.Create(a.ctx, settings, extensionConfig)
>>>>>>> b52ed226
	if err != nil {
		return err
	}

	// If the extension supports server auth schedule it.
	if HasAuthFeature(authFeature, ServerAuthSupported) {
		components = append(components, serverEh.Extension)
	}

	// Register extension so it can be retrieved
	if err := handler.AddExtension(Server, serverEh); err != nil {
		return err
	}

	// Inform listeners that our handler changed.
	a.opts.OnStateChange(Exports{
		Handler: handler,
	},
	)

	// Schedule the components to run once our component is running.
	a.sched.Schedule(a.ctx, func() {}, host, components...)
	return nil
}

// CurrentHealth implements component.HealthComponent.
func (a *Auth) CurrentHealth() component.Health {
	return a.sched.CurrentHealth()
}

func getHash(in string) string {
	fnvHash := fnv.New32()
	fnvHash.Write([]byte(in))
	return fmt.Sprintf("%x", fnvHash.Sum(nil))
}

func NormalizeType(in string) string {
	res := strings.ReplaceAll(strings.ReplaceAll(in, ".", "_"), "/", "_")

	if len(res) > 63 {
		res = res[:40] + getHash(res)
	}

	return res
}

// SetupExtension sets up the extension handler object with the appropriate fields to map the alloy
// capsule to the underlying otel auth extension.
func (a *Auth) SetupExtension(t ExtensionType, rargs Arguments, settings otelextension.Settings) (*ExtensionHandler, error) {
	var otelConfig otelcomponent.Config
	var err error
	var notSupportedErr error
	var requiredAuthFeature AuthFeature

	// Retrieve the appropriate auth extension for the requested type.
	switch t {
	case Server:
		otelConfig, err = rargs.ConvertServer()
		notSupportedErr = ErrNotServerExtension
		requiredAuthFeature = ServerAuthSupported
	case Client:
		otelConfig, err = rargs.ConvertClient()
		notSupportedErr = ErrNotClientExtension
		requiredAuthFeature = ClientAuthSupported
	default:
		return nil, fmt.Errorf("unrecognized extension type %s", t)
	}

	// If there was an error converting the server/client args fail now.
	if err != nil {
		return nil, err
	}

	eh := &ExtensionHandler{}
	extensionAuthFeatures := rargs.AuthFeatures()

	// Auth plugins return a feature flag indicating the types of authentication they support.
	// If the plugin does not support the requested extension type (client or server authentication),
	// the handler will set the error field. This results in an error being triggered if the unsupported
	// extension is accessed via the handler. However, we do not return an error immediately because
	// the user must explicitly request the invalid handler in their configuration for the error to occur.
	// Refer to Handler.GetExtension() for the implementation logic.
	if !HasAuthFeature(extensionAuthFeatures, requiredAuthFeature) {
		eh.Error = fmt.Errorf("%s %w", a.opts.ID, notSupportedErr)
		return eh, nil
	}

	// Create the otel extension via its factory.
	otelExtension, err := a.createExtension(otelConfig, settings)
	if err != nil {
		return nil, err
	}

	// Create an extension id based off the alloy name. For example
	// auth.basic.creds.LABEL will become auth.basic.creds.LABEL.client or auth.basic.creds.LABEL.server
	// depending on the type.
	cTypeStr := NormalizeType(fmt.Sprintf("%s.%s", a.opts.ID, t))
	eh.ID = otelcomponent.NewID(otelcomponent.MustNewType(cTypeStr))
	eh.Extension = otelExtension

	return eh, nil
}

// createExtension uses the otelextension factory to construct the otel auth extension.
func (a *Auth) createExtension(config otelcomponent.Config, settings otelextension.Settings) (otelcomponent.Component, error) {
	ext, err := a.factory.Create(a.ctx, settings, config)
	if err != nil {
		return nil, err
	}

	// sanity check
	if ext == nil {
		return nil, fmt.Errorf("extension was not created")
	}

	return ext, nil
}

// ValidateAuthFeatures makes sure a valid auth feature was returned by a
func ValidateAuthFeatures(f AuthFeature) bool {
	validFlags := ClientAuthSupported | ServerAuthSupported | ClientAndServerAuthSupported

	// bit clear any flags not set in f.
	// if this is not zero then an invalid flag was passed.
	return f&^validFlags == 0
}

func HasAuthFeature(flag AuthFeature, feature AuthFeature) bool {
	// bitwise and the two features together. If not zero it has the feature
	return flag&feature != 0
}<|MERGE_RESOLUTION|>--- conflicted
+++ resolved
@@ -267,7 +267,6 @@
 		components = append(components, clientEh.Extension)
 	}
 
-<<<<<<< HEAD
 	// Register extension so it can be retrieved when referenced.
 	if err := handler.AddExtension(Client, clientEh); err != nil {
 		return err
@@ -275,9 +274,6 @@
 
 	// Registers server authentication plugin.
 	serverEh, err := a.SetupExtension(Server, rargs, settings)
-=======
-	ext, err := a.factory.Create(a.ctx, settings, extensionConfig)
->>>>>>> b52ed226
 	if err != nil {
 		return err
 	}
